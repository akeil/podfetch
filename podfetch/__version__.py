# -*- coding: utf-8 -*-
<<<<<<< HEAD
__version__ = '0.5.11'
=======
__version__ = '0.6.0'
>>>>>>> 509590dd
<|MERGE_RESOLUTION|>--- conflicted
+++ resolved
@@ -1,6 +1,2 @@
 # -*- coding: utf-8 -*-
-<<<<<<< HEAD
-__version__ = '0.5.11'
-=======
-__version__ = '0.6.0'
->>>>>>> 509590dd
+__version__ = '0.6.0'